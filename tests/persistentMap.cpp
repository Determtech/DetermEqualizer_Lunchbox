--- conflicted
+++ resolved
@@ -53,12 +53,8 @@
               map[ "the quick brown fox" ] );
 
     TEST( map.insert( "foo", "bar" ));
-<<<<<<< HEAD
-    TESTINFO( map[ "foo" ] == "bar", map[ "foo" ] );
-=======
     TESTINFO( map[ "foo" ] == "bar",
               map[ "foo" ] << " length " << map[ "foo" ].length( ));
->>>>>>> 65a027f2
     TEST( map[ "bar" ].empty( ));
 
     TEST( map.insert( "hans", std::string( "dampf" )));
