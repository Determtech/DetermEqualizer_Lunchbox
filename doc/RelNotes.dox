
<ul>
  <li><a href="#introduction">1. Introduction</a></li>
  <ul>
    <li><a href="#features">1.1. Features</a></li>
  </ul>
  <li><a href="#new">2. New in this release</a></li>
  <ul>
    <li><a href="#newFeatures">2.1. New Features</a></li>
    <li><a href="#enhancements">2.2. Enhancements</a></li>
    <li><a href="#optimizations">2.3. Optimizations</a></li>
    <li><a href="#documentation">2.4. Documentation</a></li>
    <li><a href="#bugfixes">2.5. Bug Fixes</a></li>
    <li><a href="#knownbugs">2.6. Known Bugs</a></li>
  </ul>
  <li><a href="#about">3. About</a></li>
  <ul>
    <li><a href="#os">3.1. Operating System Support</a></li>
    <li><a href="#ws">3.2. Window System Support</a></li>
    <li><a href="#documentation">3.3. Documentation</a></li>
    <li><a href="#support">3.4. Support</a></li>
  </ul>
  <li><a href="#errata">4. Errata</a></li>
</ul>

<a name="introduction"></a>
<h2>1. Introduction</h2>
<p>
  Welcome to Lunchbox, a C++ library for multi-threaded programming. This is the
  initial release of Lunchbox, formerly part of the Collage network library.
</p>
<p>
  Lunchbox 1.4 beta is a feature release based on the 1.0 co::base API. It is
  intended for all application developers creating high-preformance
  multi-threaded programs. Lunchbox 1.4 beta can be retrieved by downloading the
  <a href="http://www.equalizergraphics.com/downloads/Lunchbox-1.3.5.tar.gz">source
    code</a> or one of the
  <a href="http://www.equalizergraphics.com/downloads/developer.html">precompiled
    packages</a>.
</p>

<a name="features"></a>
<h3>1.1. Features</h3>
<p>
  Lunchbox provides the following major features to facilitate the development
  and deployment of multi-threaded applications:
</p>
<ul>
  <li><b>OS Abstraction:</b> Utility classes abstracting common operating
    systems features, e.g., threads, locks, memory maps, shared library loading
    and condition variables.</li>
  <li><b>High-Performance Primitives:</b> Thread-safe utilities tuned for
    performance, e.g., atomic variables, spin locks and lock-free
    containers.</li>
  <li><b>Utility classes:</b> Helper primitives which are not in the standard
    library, e.g., logging, pools and random number generation.</li>
</ul>

<a name="new"></a>
<h2>2. New in this release</h2>
<p>
  Lunchbox 1.4 beta contains the following features, enhancements, bug fixes
  and documentation changes over the co::base functionality found in Equalizer
  1.2.1:
</p>

<a name="newFeatures"></a>
<h3>2.1. New Features</h3>
<ul>
  <li>LFVector, a thread-safe, lock-free vector.</li>
  <li>Configurable maximum size for MTQueue.</li>
</ul>

<a name="enhancements"></a>
<h3>2.2. Enhancements</h3>
<ul>
  <li>Monitor::timedWaitNE() method.</li>
  <li>Random access to TMQueue elements.</li>
  <li>Implement backtrace() for Win32.</li>
  <li>Create uint128_t using the MD5 hash of a given string.</li>
</ul>

<a name="optimizations"></a>
<h3>2.3. Optimizations</h3>
<ul>
</ul>

<a name="documentation"></a>
<h3>2.4. Documentation</h3>
<p>
  The following documentation has been added or substantially improved since the
  last release:
</p>
<ul>
  <li>Standalone <a href="http://eyescale.github.com/Lunchbox-1.3.5/index.html">API
<<<<<<< HEAD
      documentation</a> for the public Lunchbox
    API.</li>
=======
    documentation</a> for the public Lunchbox API.</li>
>>>>>>> 391490f9
</ul>

<a name="bugfixes"></a>
<h3>2.5. Bug Fixes</h3>
<p>
  Lunchbox 1.4 beta includes various bugfixes over the Equalizer 1.2.1 release,
  including the following:
</p>
<ul>
  <li>MTQueue thread-safety fixes</li>
</ul>

<a name="knownbugs"></a>
<h3>2.6. Known Bugs</h3>
<p>The following bugs were known at release time. Please file a
  <a href="https://github.com/Eyescale/Equalizer/issues">Bug Report</a> if you
  find any other issue with this release.
</p>
<ul>
  <li><a href="https://github.com/Eyescale/Equalizer/issues/1"></a>1:
    Monitor: race for non-atomic reads</li>
</ul>

<a name="about"></a>
<h2>3. About</h2>
<p>
  Lunchbox is a cross-platform library, designed to run on any modern operating
  system, including all Unix variants and the Windows operating system. Version
  1.4 beta has been tested on:
</p>

<a name="os"></a>
<h3>3.1. Operating System Support</h3>
<p>
  Lunchbox uses CMake to create a platform-specific build environment. The
  following platforms and build environments are tested:
</p>
<ul>
  <li><b>Linux:</b> Ubuntu 11.10, 12.04, RHEL 6.1 (Makefile, i386, x64)</li>
  <li><b>Windows:</b> 7 (Visual Studio 2008, i386, x64)</li>
  <li><b>Mac OS X:</b> 10.7 (Makefile, XCode, i386, x64)</li>
</ul>

<a name="ws"></a>
<h3>3.2. Window System Support</h3>
<ul>
  <li><b>GLX:</b> Full support for all documented features.</li>
  <li><b>WGL:</b> Full support for all documented features.</li>
  <li><b>CGL:</b> Full support for all documented features.</li>
</ul>

<a name="documentation"></a>
<h3>3.3. Documentation</h3>
<p>
  The <a href="http://eyescale.github.com/Lunchbox-1.3.5/index.html">API
<<<<<<< HEAD
  documentation</a> can be found
  on <a href="http://eyescale.github.com/">eyescale.github.com</a>. As with any
  open source project, the available source code, in particular the
=======
  documentation</a> can be found on eyescale.github.com. As with any open source
  project, the available source code, in particular the
>>>>>>> 391490f9
  <a href="https://github.com/Eyescale/Lunchbox/tree/1.3.5/tests">unit tests</a>
  provide a reference for developing applications.
</p>

<a name="support"></a>
<h3>3.4. Support</h3>
<p>
  Technical questions can be posted to the Equalizer
  <a href="http://www.equalizergraphics.com/cgi-bin/mailman/listinfo/eq-dev">
    Developer Mailing List</a>, or directly to
  <a href="mailto:info@equalizergraphics.com?subject=Equalizer%20question">
    info@equalizergraphics.com</a>.
</p>
<p>
  Commercial support, custom software development and porting services are
  available from <a href="http://www.eyescale.ch">Eyescale</a>. Please contact
  <a href="mailto:info@eyescale.ch?subject=Equalizer%20support">info@eyescale.ch</a>
  for further information.
</p>

<a name="errata"></a>
<h2>4. Errata</h2><|MERGE_RESOLUTION|>--- conflicted
+++ resolved
@@ -93,12 +93,7 @@
 </p>
 <ul>
   <li>Standalone <a href="http://eyescale.github.com/Lunchbox-1.3.5/index.html">API
-<<<<<<< HEAD
-      documentation</a> for the public Lunchbox
-    API.</li>
-=======
     documentation</a> for the public Lunchbox API.</li>
->>>>>>> 391490f9
 </ul>
 
 <a name="bugfixes"></a>
@@ -154,14 +149,9 @@
 <h3>3.3. Documentation</h3>
 <p>
   The <a href="http://eyescale.github.com/Lunchbox-1.3.5/index.html">API
-<<<<<<< HEAD
-  documentation</a> can be found
-  on <a href="http://eyescale.github.com/">eyescale.github.com</a>. As with any
+  documentation</a> can be found on
+  <a href="http://eyescale.github.com/">eyescale.github.com</a>. As with any
   open source project, the available source code, in particular the
-=======
-  documentation</a> can be found on eyescale.github.com. As with any open source
-  project, the available source code, in particular the
->>>>>>> 391490f9
   <a href="https://github.com/Eyescale/Lunchbox/tree/1.3.5/tests">unit tests</a>
   provide a reference for developing applications.
 </p>
