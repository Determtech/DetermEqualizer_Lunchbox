--- conflicted
+++ resolved
@@ -29,17 +29,10 @@
   initial release of Lunchbox, formerly part of the Collage network library.
 </p>
 <p>
-<<<<<<< HEAD
-  Lunchbox 1.6 beta is a feature release based on the 1.4 Lunchbox API. It is
-  intended for all application developers creating high-preformance
-  multi-threaded programs. Lunchbox 1.6 beta can be retrieved by downloading the
-  <a href="http://www.equalizergraphics.com/downloads/Lunchbox-1.5.9.tar.gz">source
-=======
   Lunchbox 1.4 is a feature release based on the 1.0 co::base API. It is
   intended for all application developers creating high-preformance
   multi-threaded programs. Lunchbox 1.4 can be retrieved by downloading the
   <a href="http://www.equalizergraphics.com/downloads/Lunchbox-1.4.0.tar.gz">source
->>>>>>> 75551e61
     code</a> or one of the
   <a href="http://www.equalizergraphics.com/downloads/developer.html">precompiled
     packages</a>.
@@ -65,11 +58,7 @@
 <a name="new"></a>
 <h2>2. New in this release</h2>
 <p>
-<<<<<<< HEAD
-  Lunchbox 1.6 beta contains the following features, enhancements, bug fixes
-=======
   Lunchbox 1.4 contains the following features, enhancements, bug fixes
->>>>>>> 75551e61
   and documentation changes over the co::base functionality found in Equalizer
   1.2.1:
 </p>
@@ -77,12 +66,19 @@
 <a name="newFeatures"></a>
 <h3>2.1. New Features</h3>
 <ul>
-  <li>Any, a serializable derivative of boost::any.</li>
+  <li>Servus, A simple C++ interface to announce, discover and iterate over
+    key-value pairs stored in a zeroconf service description</li>
+  <li>LFVector, a thread-safe, lock-free vector</li>
 </ul>
 
 <a name="enhancements"></a>
 <h3>2.2. Enhancements</h3>
 <ul>
+  <li>Configurable maximum size for MTQueue</li>
+  <li>Random access to MTQueue elements</li>
+  <li>Monitor::timedWaitNE() method</li>
+  <li>Implement backtrace() for Win32</li>
+  <li>Create uint128_t using the MD5 hash of a given string</li>
 </ul>
 
 <a name="optimizations"></a>
@@ -97,28 +93,20 @@
   last release:
 </p>
 <ul>
-<<<<<<< HEAD
-  <li>Standalone <a href="http://eyescale.github.com/Lunchbox-1.5.9/index.html">API
-=======
   <li>Standalone <a href="http://eyescale.github.com/Lunchbox-1.4.0/index.html">API
->>>>>>> 75551e61
     documentation</a> for the public Lunchbox API</li>
 </ul>
 
 <a name="bugfixes"></a>
 <h3>2.5. Bug Fixes</h3>
 <p>
-<<<<<<< HEAD
-  Lunchbox 1.6 beta includes various bugfixes over the 1.4 release, including
-  the following:
-=======
   Lunchbox 1.4 includes various bugfixes over the Equalizer 1.2.1 release,
   including the following:
->>>>>>> 75551e61
 </p>
 <ul>
-  <li><a href="https://github.com/Eyescale/Lunchbox/issues/42">42:</a>
-    Not a bug</li>
+  <li><a href="https://github.com/Eyescale/Lunchbox/issues/4">4:</a>
+    sleep is not signal-safe</li>
+  <li>MTQueue thread-safety fixes</li>
 </ul>
 
 <a name="knownbugs"></a>
@@ -128,6 +116,10 @@
   find any other issue with this release.
 </p>
 <ul>
+  <li><a href="https://github.com/Eyescale/Lunchbox/issues/1">1:</a>
+    Monitor: race for non-atomic reads</li>
+  <li><a href="https://github.com/Eyescale/Lunchbox/issues/3">3:</a>
+    Servus: add keys after discover fails on Darwin</li>
 </ul>
 
 <a name="about"></a>
