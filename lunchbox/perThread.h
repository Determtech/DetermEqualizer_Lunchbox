
<<<<<<< HEAD
/* Copyright (c) 2005-2012, Stefan Eilemann <eile@equalizergraphics.com>
=======
/* Copyright (c) 2005-2013, Stefan Eilemann <eile@equalizergraphics.com>
>>>>>>> 4b87ea88
 *
 * This library is free software; you can redistribute it and/or modify it under
 * the terms of the GNU Lesser General Public License version 2.1 as published
 * by the Free Software Foundation.
 *
 * This library is distributed in the hope that it will be useful, but WITHOUT
 * ANY WARRANTY; without even the implied warranty of MERCHANTABILITY or FITNESS
 * FOR A PARTICULAR PURPOSE.  See the GNU Lesser General Public License for more
 * details.
 *
 * You should have received a copy of the GNU Lesser General Public License
 * along with this library; if not, write to the Free Software Foundation, Inc.,
 * 51 Franklin Street, Fifth Floor, Boston, MA 02110-1301 USA.
 */

#ifndef LUNCHBOX_PERTHREAD_H
#define LUNCHBOX_PERTHREAD_H

#include <lunchbox/tls.h> // member

namespace lunchbox
{
namespace detail { class PerThread; }

/** Default PerThread destructor deleting the object. @version 1.1.2 */
template< class T > void perThreadDelete( T* object ) { delete object; }

/** Empty PerThread destructor. @version 1.1.2 */
template< class T > void perThreadNoDelete( T* object ) {}

/**
 * Implements thread-specific storage for C++ objects.
 *
 * The default destructor function deletes the object on thread exit.
 *
 * @param T the type of data to store in thread-local storage
 * @param D the destructor callback function.
 */
template< class T, void (*D)( T* ) = &perThreadDelete< T > >
class PerThread : public NonCopyable
{
public:
    /** Construct a new per-thread variable. @version 1.0 */
    PerThread();
    /** Destruct the per-thread variable. @version 1.0 */
    ~PerThread();

    /** Assign an object to the thread-local storage. @version 1.0 */
    PerThread<T, D>& operator = ( const T* data );
    /** Assign an object from another thread-local storage. @version 1.0 */
    PerThread<T, D>& operator = ( const PerThread<T, D>& rhs );

    /** @return the held object pointer. @version 1.0 */
    T* get();
    /** @return the held object pointer. @version 1.0 */
    const T* get() const;
    /** Access the thread-local object. @version 1.0 */
    T* operator->();
    /** Access the thread-local object. @version 1.0 */
    const T* operator->() const;

    /** @return the held object reference. @version 1.0 */
    T& operator*()
        { LBASSERTINFO( get(), className( this )); return *get(); }
    /** @return the held object reference. @version 1.0 */
    const T& operator*() const
        { LBASSERTINFO( get(), className( this )); return *get(); }

    /**
<<<<<<< HEAD
     * Implements thread-specific storage for C++ objects.
     *
     * The default destructor function deletes the object on thread exit.
     *
     * To instantiate the template code for this class, applications have to
     * include pthread.h before this file. The pthread.h header is not
     * automatically included to avoid hard to resolve type conflicts with other
     * header files on Windows.
     *
     * @param T the type of data to store in thread-local storage
     * @param D the destructor callback function.
     */
    template< class T, void (*D)( T* ) = &perThreadDelete< T > >
    class PerThread : public NonCopyable
    {
    public:
        /** Construct a new per-thread variable. @version 1.0 */
        PerThread();
        /** Destruct the per-thread variable. @version 1.0 */
        ~PerThread();

        /** Assign an object to the thread-local storage. @version 1.0 */
        PerThread<T, D>& operator = ( const T* data );
        /** Assign an object from another thread-local storage. @version 1.0 */
        PerThread<T, D>& operator = ( const PerThread<T, D>& rhs );

        /** @return the held object pointer. @version 1.0 */
        T* get();
        /** @return the held object pointer. @version 1.0 */
        const T* get() const;
        /** Access the thread-local object. @version 1.0 */
        T* operator->();
        /** Access the thread-local object. @version 1.0 */
        const T* operator->() const;

        /** @return the held object reference. @version 1.0 */
        T& operator*()
            { LBASSERTINFO( get(), className( this )); return *get(); }
        /** @return the held object reference. @version 1.0 */
        const T& operator*() const
            { LBASSERTINFO( get(), className( this )); return *get(); }

        /**
         * @return true if the thread-local variables hold the same object.
         * @version 1.0
         */
        bool operator == ( const PerThread& rhs ) const
            { return ( get() == rhs.get( )); }

        /**
         * @return true if the thread-local variable holds the same object.
         * @version 1.0
         */
        bool operator == ( const T* rhs ) const { return ( get()==rhs ); }

        /**
         * @return true if the thread-local variable holds another object.
         * @version 1.0
         */
        bool operator != ( const T* rhs ) const { return ( get()!=rhs ); }

        /**
         * @return true if the thread-local storage holds a 0 pointer.
         * @version 1.0
         */
        bool operator ! () const;

        /**
         * @return true if the thread-local storage holds a non-0 pointer.
         * @version 1.0
         */
        bool isValid() const;

    private:
        detail::PerThread* const _impl;
    };
}
=======
     * @return true if the thread-local variables hold the same object.
     * @version 1.0
     */
    bool operator == ( const PerThread& rhs ) const
        { return ( get() == rhs.get( )); }
>>>>>>> 4b87ea88

    /**
     * @return true if the thread-local variable holds the same object.
     * @version 1.0
     */
    bool operator == ( const T* rhs ) const { return ( get()==rhs ); }

    /**
     * @return true if the thread-local variable holds another object.
     * @version 1.0
     */
    bool operator != ( const T* rhs ) const { return ( get()!=rhs ); }

    /**
     * @return true if the thread-local storage holds a 0 pointer.
     * @version 1.0
     */
    bool operator ! () const;

    /**
     * @return true if the thread-local storage holds a non-0 pointer.
     * @version 1.0
     */
    bool isValid() const;

private:
    TLS tls_;
};

<<<<<<< HEAD
template< class T, void (*D)( T* ) >
PerThread<T, D>::PerThread()
        : _impl( new detail::PerThread )
{
    typedef void (*PThreadDtor_t)(void*);
    const int error = pthread_key_create( &_impl->key, (PThreadDtor_t)( D ));
    if( error )
    {
        LBERROR << "Can't create thread-specific key: "
                << strerror( error ) << std::endl;
        LBASSERT( !error );
    }
}
=======
template< class T, void (*D)( T* ) > PerThread<T, D>::PerThread()
    : tls_( (TLS::ThreadDestructor_t)D )
{}
>>>>>>> 4b87ea88

template< class T, void (*D)( T* ) > PerThread<T, D>::~PerThread()
{}

template< class T, void (*D)( T* ) >
PerThread<T, D>& PerThread<T, D>::operator = ( const T* data )
{
<<<<<<< HEAD
    pthread_setspecific( _impl->key, static_cast<const void*>( data ));
=======
    tls_.set( static_cast< const void* >( data ));
>>>>>>> 4b87ea88
    return *this;
}

template< class T, void (*D)( T* ) >
PerThread<T, D>& PerThread<T, D>::operator = ( const PerThread<T, D>& rhs )
{
<<<<<<< HEAD
    pthread_setspecific( _impl->key, pthread_getspecific( rhs._impl->key ));
=======
    tls_.set( rhs.tls_.get( ));
>>>>>>> 4b87ea88
    return *this;
}

template< class T, void (*D)( T* ) > T* PerThread<T, D>::get()
{
<<<<<<< HEAD
    return static_cast< T* >( pthread_getspecific( _impl->key ));
=======
    return static_cast< T* >( tls_.get( ));
>>>>>>> 4b87ea88
}

template< class T, void (*D)( T* ) > const T* PerThread<T, D>::get() const
{
<<<<<<< HEAD
    return static_cast< const T* >( pthread_getspecific( _impl->key ));
}

template< class T, void (*D)( T* ) >
T* PerThread<T, D>::operator->()
{
    return static_cast< T* >( pthread_getspecific( _impl->key ));
=======
    return static_cast< const T* >( tls_.get( ));
}

template< class T, void (*D)( T* ) > T* PerThread<T, D>::operator->()
{
    return static_cast< T* >( tls_.get( ));
>>>>>>> 4b87ea88
}

template< class T, void (*D)( T* ) >
const T* PerThread<T, D>::operator->() const
{
<<<<<<< HEAD
    return static_cast< const T* >( pthread_getspecific( _impl->key ));
=======
    return static_cast< T* >( tls_.get( ));
>>>>>>> 4b87ea88
}

template< class T, void (*D)( T* ) > bool PerThread<T, D>::operator ! () const
{
    return tls_.get() == 0;
}

template< class T, void (*D)( T* ) > bool PerThread<T, D>::isValid() const
{
    return tls_.get() != 0;
}

}
#endif //LUNCHBOX_PERTHREAD_H<|MERGE_RESOLUTION|>--- conflicted
+++ resolved
@@ -1,9 +1,5 @@
 
-<<<<<<< HEAD
-/* Copyright (c) 2005-2012, Stefan Eilemann <eile@equalizergraphics.com>
-=======
 /* Copyright (c) 2005-2013, Stefan Eilemann <eile@equalizergraphics.com>
->>>>>>> 4b87ea88
  *
  * This library is free software; you can redistribute it and/or modify it under
  * the terms of the GNU Lesser General Public License version 2.1 as published
@@ -73,91 +69,11 @@
         { LBASSERTINFO( get(), className( this )); return *get(); }
 
     /**
-<<<<<<< HEAD
-     * Implements thread-specific storage for C++ objects.
-     *
-     * The default destructor function deletes the object on thread exit.
-     *
-     * To instantiate the template code for this class, applications have to
-     * include pthread.h before this file. The pthread.h header is not
-     * automatically included to avoid hard to resolve type conflicts with other
-     * header files on Windows.
-     *
-     * @param T the type of data to store in thread-local storage
-     * @param D the destructor callback function.
-     */
-    template< class T, void (*D)( T* ) = &perThreadDelete< T > >
-    class PerThread : public NonCopyable
-    {
-    public:
-        /** Construct a new per-thread variable. @version 1.0 */
-        PerThread();
-        /** Destruct the per-thread variable. @version 1.0 */
-        ~PerThread();
-
-        /** Assign an object to the thread-local storage. @version 1.0 */
-        PerThread<T, D>& operator = ( const T* data );
-        /** Assign an object from another thread-local storage. @version 1.0 */
-        PerThread<T, D>& operator = ( const PerThread<T, D>& rhs );
-
-        /** @return the held object pointer. @version 1.0 */
-        T* get();
-        /** @return the held object pointer. @version 1.0 */
-        const T* get() const;
-        /** Access the thread-local object. @version 1.0 */
-        T* operator->();
-        /** Access the thread-local object. @version 1.0 */
-        const T* operator->() const;
-
-        /** @return the held object reference. @version 1.0 */
-        T& operator*()
-            { LBASSERTINFO( get(), className( this )); return *get(); }
-        /** @return the held object reference. @version 1.0 */
-        const T& operator*() const
-            { LBASSERTINFO( get(), className( this )); return *get(); }
-
-        /**
-         * @return true if the thread-local variables hold the same object.
-         * @version 1.0
-         */
-        bool operator == ( const PerThread& rhs ) const
-            { return ( get() == rhs.get( )); }
-
-        /**
-         * @return true if the thread-local variable holds the same object.
-         * @version 1.0
-         */
-        bool operator == ( const T* rhs ) const { return ( get()==rhs ); }
-
-        /**
-         * @return true if the thread-local variable holds another object.
-         * @version 1.0
-         */
-        bool operator != ( const T* rhs ) const { return ( get()!=rhs ); }
-
-        /**
-         * @return true if the thread-local storage holds a 0 pointer.
-         * @version 1.0
-         */
-        bool operator ! () const;
-
-        /**
-         * @return true if the thread-local storage holds a non-0 pointer.
-         * @version 1.0
-         */
-        bool isValid() const;
-
-    private:
-        detail::PerThread* const _impl;
-    };
-}
-=======
      * @return true if the thread-local variables hold the same object.
      * @version 1.0
      */
     bool operator == ( const PerThread& rhs ) const
         { return ( get() == rhs.get( )); }
->>>>>>> 4b87ea88
 
     /**
      * @return true if the thread-local variable holds the same object.
@@ -187,25 +103,9 @@
     TLS tls_;
 };
 
-<<<<<<< HEAD
-template< class T, void (*D)( T* ) >
-PerThread<T, D>::PerThread()
-        : _impl( new detail::PerThread )
-{
-    typedef void (*PThreadDtor_t)(void*);
-    const int error = pthread_key_create( &_impl->key, (PThreadDtor_t)( D ));
-    if( error )
-    {
-        LBERROR << "Can't create thread-specific key: "
-                << strerror( error ) << std::endl;
-        LBASSERT( !error );
-    }
-}
-=======
 template< class T, void (*D)( T* ) > PerThread<T, D>::PerThread()
     : tls_( (TLS::ThreadDestructor_t)D )
 {}
->>>>>>> 4b87ea88
 
 template< class T, void (*D)( T* ) > PerThread<T, D>::~PerThread()
 {}
@@ -213,62 +113,36 @@
 template< class T, void (*D)( T* ) >
 PerThread<T, D>& PerThread<T, D>::operator = ( const T* data )
 {
-<<<<<<< HEAD
-    pthread_setspecific( _impl->key, static_cast<const void*>( data ));
-=======
     tls_.set( static_cast< const void* >( data ));
->>>>>>> 4b87ea88
     return *this;
 }
 
 template< class T, void (*D)( T* ) >
 PerThread<T, D>& PerThread<T, D>::operator = ( const PerThread<T, D>& rhs )
 {
-<<<<<<< HEAD
-    pthread_setspecific( _impl->key, pthread_getspecific( rhs._impl->key ));
-=======
     tls_.set( rhs.tls_.get( ));
->>>>>>> 4b87ea88
     return *this;
 }
 
 template< class T, void (*D)( T* ) > T* PerThread<T, D>::get()
 {
-<<<<<<< HEAD
-    return static_cast< T* >( pthread_getspecific( _impl->key ));
-=======
     return static_cast< T* >( tls_.get( ));
->>>>>>> 4b87ea88
 }
 
 template< class T, void (*D)( T* ) > const T* PerThread<T, D>::get() const
 {
-<<<<<<< HEAD
-    return static_cast< const T* >( pthread_getspecific( _impl->key ));
-}
-
-template< class T, void (*D)( T* ) >
-T* PerThread<T, D>::operator->()
-{
-    return static_cast< T* >( pthread_getspecific( _impl->key ));
-=======
     return static_cast< const T* >( tls_.get( ));
 }
 
 template< class T, void (*D)( T* ) > T* PerThread<T, D>::operator->()
 {
     return static_cast< T* >( tls_.get( ));
->>>>>>> 4b87ea88
 }
 
 template< class T, void (*D)( T* ) >
 const T* PerThread<T, D>::operator->() const
 {
-<<<<<<< HEAD
-    return static_cast< const T* >( pthread_getspecific( _impl->key ));
-=======
     return static_cast< T* >( tls_.get( ));
->>>>>>> 4b87ea88
 }
 
 template< class T, void (*D)( T* ) > bool PerThread<T, D>::operator ! () const
