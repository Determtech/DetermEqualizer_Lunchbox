
/* Copyright (c) 2011-2012, EFPL/Blue Brain Project
 *                          Stefan Eilemann <stefan.eilemann@epfl.ch>
 *
 * This file is part of Lunchbox <https://github.com/Eyescale/Lunchbox>
 *
 * This library is free software; you can redistribute it and/or modify it under
 * the terms of the GNU Lesser General Public License version 3.0 as published
 * by the Free Software Foundation.
 *
 * This library is distributed in the hope that it will be useful, but WITHOUT
 * ANY WARRANTY; without even the implied warranty of MERCHANTABILITY or FITNESS
 * FOR A PARTICULAR PURPOSE.  See the GNU Lesser General Public License for more
 * details.
 *
 * You should have received a copy of the GNU Lesser General Public License
 * along with this library; if not, write to the Free Software Foundation, Inc.,
 * 51 Franklin Street, Fifth Floor, Boston, MA 02110-1301 USA.
 */

#ifndef LUNCHBOX_LFVECTOR_H
#define LUNCHBOX_LFVECTOR_H

#include <lunchbox/bitOperation.h> // used inline
#include <lunchbox/debug.h> // used inline
#include <lunchbox/scopedMutex.h> // member
#include <lunchbox/serializable.h>
#include <lunchbox/spinLock.h> // member
#include <algorithm> // used inline


#ifdef _WIN32
#  define lb_bzero( ptr, size ) memset( ptr, 0, size )
#else
#  include <strings.h>
#  define lb_bzero bzero
#endif

namespace lunchbox
{

/**
 * STL-like vector implementation providing certain thread-safety guarantees.
 *
 * All operations not modifying the vector size are lock-free and wait-free. All
 * operations modifying the vector size are serialized using a spin lock. The
 * interaction of operations is documented in the corresponding modify
 * operation.
 *
 * Undocumented methods behave like the STL implementation. The number of slots
 * (default 32) sets the maximum elements the vector may hold to
 * 2^nSlots-1. Each slot needs one pointer additional storage. Naturally it
 * should never be set higher than 64.
 *
 * Not all std::vector methods are implemented.
 */
template< class T, int32_t nSlots = 32 > class LFVector
{
public:
    typedef ScopedFastWrite ScopedWrite;

    /** @version 1.3.2 */
    LFVector();

    /** @version 1.3.2 */
    explicit LFVector( const size_t n );

    /** @version 1.3.2 */
    explicit LFVector( const size_t n, const T& t );

    /** @version 1.3.2 */
    explicit LFVector( const LFVector& from );

    /** @version 1.3.2 */
    template< int32_t fromSlots >
    explicit LFVector( const LFVector< T, fromSlots >& from );

    /** @version 1.3.2 */
    ~LFVector();

    /** @version 1.3.2 */
    LFVector& operator = ( const LFVector& from );

    /** @version 1.3.2 */
    bool operator == ( const LFVector& rhs ) const;

    /** @version 1.3.2 */
    bool operator != ( const LFVector& rhs ) const { return !(*this == rhs); }

    bool empty() const { return size_ == 0; } //!< @version 1.3.2
    size_t size() const { return size_; } //!< @version 1.3.2

    /** @version 1.3.2 */
    T& operator[]( size_t i );

    /** @version 1.3.2 */
    const T& operator[]( size_t i ) const;

    /** @version 1.3.2 */
    T& front();

    /** @version 1.3.2 */
    T& back();

    /** Iterator over the vector elements. @version 1.3.2 */
    typedef LFVectorIterator< LFVector< T >, T > iterator;

    /** Iterator over the const vector elements. @version 1.3.2 */
    typedef LFVectorIterator< const LFVector< T >, const T > const_iterator;

    const_iterator begin() const; //!< @version 1.3.2
    const_iterator end() const; //!< @version 1.3.2
    iterator begin(); //!< @version 1.3.2
    iterator end(); //!< @version 1.3.2

    /**
     * Resize the vector to at least the given size.
     *
     * In contrast to resize(), expand() only increases the size of the vector,
     * allowing concurrent resize operations on the same vector. Completely
     * thread-save with read operations. Existing end() iterators will keep
     * pointing to the old end of the vector. The size is updated after all
     * elements have been inserted, so size() followed by a read is
     * thread-safe. In contrast to <code>while( vector.size() < newSize )
     * vector.insert( item );</code> this method's operation is atomic with
     * other writes.
     *
     * @param newSize the minimum new size.
     * @param item the element to insert.
     * @version 1.3.2
     */
    void expand( const size_t newSize, const T& item = T( ));

    /**
     * Add an element to the vector.
     *
     * Completely thread-save with read operations. Existing end() iterators
     * will keep pointing to the old end of the vector. The size is updated
     * after the element is inserted, so size() followed by a read is
     * thread-safe.
     *
     * @param item the element to insert.
     * @version 1.3.2
     */
    void push_back( const T& item );

    /**
     * Add an element to the vector.
     *
<<<<<<< HEAD
     * The same functionality as provided by push_back() but is not thread-safe
     * with read operations. The thread safety can be guaranteed with
     * getWriteLock().
=======
     * The same functionality as provided by push_back(), but not thread-safe.
     * The thread safety can be guaranteed using getWriteLock().
>>>>>>> 8b10c421
     *
     * @param item the element to insert.
     * @version 1.5
     */
    void push_back_unlocked( const T& item );

    /**
     * Remove the last element (STL version).
     *
     * A concurrent read on the removed item produces undefined results, in
     * particular end() and back().
     *
     * @version 1.3.2
     */
    void pop_back();

    /**
     * Remove the last element (atomic version).
     *
     * A concurrent read on the removed item produces undefined results, in
     * particular end() and back(). The last element is assigned to the given
     * output element if the vector is not empty. If the vector is empty,
     * element is not touched and false is returned. The whole operation is
     * atomic with other operations changing the size of the vector.
     *
     * @param element the item receiving the value which was stored at the end.
     * @return true if the vector was not empty, false if no item was popped.
     * @version 1.3.2
     */
    bool pop_back( T& element );

    /**
     * Remove an element.
     *
     * A concurrent read on the item or any following item is not thread
     * save. The vector's size is decremented first. Returns end() if the
     * element can't be removed, i.e., the iterator is past end() or not for
     * this vector.
     *
     * @param pos the element to remove
     * @return an iterator pointing to the element after the removed element, or
     *         end() if nothing was erased.
     * @version 1.3.2
     */
    iterator erase( iterator pos );

    /**
     * Remove the last occurence of the given element.
     *
     * A concurrent read on the item or any following item is not thread
     * save. The vector's size is decremented first. Returns end() if the
     * element can't be removed, i.e., the vector does not contain the element.
     *
     * @param element the element to remove
     * @return an iterator pointing to the element after the removed element, or
     *         end() if nothing was erased.
     * @version 1.3.2
     */
    iterator erase( const T& element );

    /**
     * Clear the vector and all storage.
     *
     * Thread-safe with other write operations. By nature not thread-safe with
     * read operations.
     *
     * @version 1.3.2
     */
    void clear();

    /** @return the locked mutex for unlocked write operations. @version 1.5 */
    ScopedWrite getWriteLock();

private:
    LB_SERIALIZABLE

    T* slots_[ nSlots ];
    size_t size_;
    mutable SpinLock lock_;

    template< int32_t fromSlots >
    void assign_( const LFVector< T, fromSlots >& from );

    void trim_();
};

/** Output the vector and  up to 256 items to the ostream. @version 0.1 */
template< class T >
std::ostream& operator << ( std::ostream& os, const LFVector< T >& v );

}

#include "lfVector.ipp" // template implementation

#endif // LUNCHBOX_LFVECTOR_H<|MERGE_RESOLUTION|>--- conflicted
+++ resolved
@@ -147,14 +147,8 @@
     /**
      * Add an element to the vector.
      *
-<<<<<<< HEAD
-     * The same functionality as provided by push_back() but is not thread-safe
-     * with read operations. The thread safety can be guaranteed with
-     * getWriteLock().
-=======
      * The same functionality as provided by push_back(), but not thread-safe.
      * The thread safety can be guaranteed using getWriteLock().
->>>>>>> 8b10c421
      *
      * @param item the element to insert.
      * @version 1.5
