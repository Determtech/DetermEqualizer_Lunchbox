
/* Copyright (c) 2013, Stefan.Eilemann@epfl.ch
 *
 * This library is free software; you can redistribute it and/or modify it under
 * the terms of the GNU Lesser General Public License version 2.1 as published
 * by the Free Software Foundation.
 *
 * This library is distributed in the hope that it will be useful, but WITHOUT
 * ANY WARRANTY; without even the implied warranty of MERCHANTABILITY or FITNESS
 * FOR A PARTICULAR PURPOSE.  See the GNU Lesser General Public License for more
 * details.
 *
 * You should have received a copy of the GNU Lesser General Public License
 * along with this library; if not, write to the Free Software Foundation, Inc.,
 * 51 Franklin Street, Fifth Floor, Boston, MA 02110-1301 USA.
 */

#ifndef LUNCHBOX_FUTURE_H
#define LUNCHBOX_FUTURE_H

<<<<<<< HEAD
#include <lunchbox/referenced.h> // base class
#include <lunchbox/refPtr.h>     // used inline
=======
#include <lunchbox/nonCopyable.h> // base class
#include <lunchbox/referenced.h>  // used inline for impl
#include <lunchbox/refPtr.h>      // used inline to store impl
#include <boost/function/function0.hpp>
>>>>>>> 4f974a17

namespace lunchbox
{

/** @internal subclass to implement the wait method fulfilling the future. */
template< class T > class FutureImpl : public Referenced, public NonCopyable
{
public:
    /** Destruct the future. @version 1.9.1 */
    virtual ~FutureImpl(){}

    /**
     * Wait for the promise to be fullfilled.
     *
     * May be called multiple times.
     *
     * @version 1.9.1 */
    virtual T wait() = 0;

    /**
     * @return true if the future has been fulfilled, false if it is pending.
     * @version 1.9.1
     */
    virtual bool isReady() const = 0;
};

/** A future represents a asynchronous operation. Do not subclass. */
template< class T > class Future
{
    typedef void (Future< T >::*bool_t)() const;
    void bool_true() const {}

public:
    typedef RefPtr< FutureImpl< T > > Impl; //!< The wait implementation

    /** Construct a new future. @version 1.9.1 */
    Future( Impl impl ) : impl_( impl ){}

    /** Destruct the future. @version 1.9.1 */
     ~Future(){}

    /** Wait for the promise to be fullfilled. @version 1.9.1 */
    T wait() { return impl_->wait(); }

    /**
     * @return true if the future has been fulfilled, false if it is pending.
     * @version 1.9.1
     */
    bool isReady() const { return impl_->isReady(); }

    /** @name Blocking comparison operators. */
    //@{
    /** @return a bool conversion of the result. @version 1.9.1 */
    operator bool_t() { return wait() ? &Future< T >::bool_true : 0; }

    /** @return true if the result does convert to false. @version 1.9.1 */
    bool operator ! () { return !wait(); }

    /** @return true if the result is equal to the given value. @version 1.9.1*/
    bool operator == ( const T& rhs ) { return wait() == rhs; }

    /** @return true if the result is not equal to the rhs. @version 1.9.1*/
    bool operator != ( const T& rhs ) { return wait() != rhs; }

    /** @return true if the result is smaller than the rhs. @version 1.9.1 */
    bool operator < ( const T& rhs ) { return wait() < rhs; }

    /** @return true if the result is bigger than the rhs. @version 1.9.1 */
    bool operator > ( const T& rhs ) { return wait() > rhs; }

    /** @return true if the result is smaller or equal. @version 1.9.1 */
    bool operator <= ( const T& rhs ) { return wait() <= rhs; }

    /** @return true if the result is bigger or equal. @version 1.9.1 */
    bool operator >= ( const T& rhs ) { return wait() >= rhs; }
    //@}

protected:
    Impl impl_;
};

}
#endif //LUNCHBOX_FUTURE_H<|MERGE_RESOLUTION|>--- conflicted
+++ resolved
@@ -18,15 +18,9 @@
 #ifndef LUNCHBOX_FUTURE_H
 #define LUNCHBOX_FUTURE_H
 
-<<<<<<< HEAD
-#include <lunchbox/referenced.h> // base class
-#include <lunchbox/refPtr.h>     // used inline
-=======
 #include <lunchbox/nonCopyable.h> // base class
-#include <lunchbox/referenced.h>  // used inline for impl
-#include <lunchbox/refPtr.h>      // used inline to store impl
-#include <boost/function/function0.hpp>
->>>>>>> 4f974a17
+#include <lunchbox/refPtr.h>      // used inline
+#include <lunchbox/referenced.h>  // base class
 
 namespace lunchbox
 {
